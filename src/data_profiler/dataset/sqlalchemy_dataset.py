import inspect
import logging
import traceback
import uuid
import warnings
from datetime import datetime
from functools import wraps
from typing import Dict, Iterable, List

import numpy as np
import pandas as pd
import pyhive.sqlalchemy_hive
from dateutil.parser import parse

from data_profiler.core.util import (
    convert_to_json_serializable,
    get_sql_dialect_floating_point_infinity_value,
)
from data_profiler.data_asset import DataAsset
from data_profiler.data_asset.util import DocInherit, parse_result_format
from data_profiler.dataset.util import (
    check_sql_engine_dialect,
    get_approximate_percentile_disc_sql,
)
from data_profiler.util import import_library_module

from .dataset import Dataset
from .pandas_dataset import PandasDataset

logger = logging.getLogger(__name__)

try:
    import sqlalchemy as sa
    from sqlalchemy.dialects import registry
    from sqlalchemy.engine import reflection
    from sqlalchemy.engine.default import DefaultDialect
    from sqlalchemy.exc import DatabaseError, ProgrammingError
    from sqlalchemy.sql.elements import Label, TextClause, WithinGroup, quoted_name
    from sqlalchemy.sql.expression import BinaryExpression, literal
    from sqlalchemy.sql.operators import custom_op
    from sqlalchemy.sql.selectable import CTE, Select
except ImportError:
    logger.debug(
        "Unable to load SqlAlchemy context; install optional sqlalchemy dependency for support"
    )
    sa = None
    registry = None
    reflection = None
    BinaryExpression = None
    literal = None
    Select = None
    CTE = None
    custom_op = None
    Label = None
    WithinGroup = None
    TextClause = None
    DefaultDialect = None
    ProgrammingError = None

try:
    from sqlalchemy.engine.row import Row
except ImportError:
    try:
        from sqlalchemy.engine.row import RowProxy

        Row = RowProxy
    except ImportError:
        logger.debug(
            "Unable to load SqlAlchemy Row class; please upgrade you sqlalchemy installation to the latest version."
        )
        RowProxy = None
        Row = None

try:
    import psycopg2
    import sqlalchemy.dialects.postgresql.psycopg2 as sqlalchemy_psycopg2
except (ImportError, KeyError):
    sqlalchemy_psycopg2 = None

try:
    import sqlalchemy_redshift.dialect
except ImportError:
    sqlalchemy_redshift = None
try:
    import pyhive.sqlalchemy_hive
<<<<<<< HEAD
except (ImportError, KeyError):
    pyhive = None
=======
except ImportError:
    pyhive.sqlalchemy_hive = None
>>>>>>> 642fd559

try:
    import snowflake.sqlalchemy.snowdialect

    # Sometimes "snowflake-sqlalchemy" fails to self-register in certain environments, so we do it explicitly.
    # (see https://stackoverflow.com/questions/53284762/nosuchmoduleerror-cant-load-plugin-sqlalchemy-dialectssnowflake)
    registry.register("snowflake", "snowflake.sqlalchemy", "dialect")
except (ImportError, KeyError, AttributeError):
    snowflake = None

try:
    import pybigquery.sqlalchemy_bigquery

    ###
    # NOTE: 20210816 - jdimatteo: A convention we rely on is for SqlAlchemy dialects
    # to define an attribute "dialect". A PR has been submitted to fix this upstream
    # with https://github.com/googleapis/python-bigquery-sqlalchemy/pull/251. If that
    # fix isn't present, add this "dialect" attribute here:
    if not hasattr(pybigquery.sqlalchemy_bigquery, "dialect"):
        pybigquery.sqlalchemy_bigquery.dialect = (
            pybigquery.sqlalchemy_bigquery.BigQueryDialect
        )

    # Sometimes "pybigquery.sqlalchemy_bigquery" fails to self-register in certain environments, so we do it explicitly.
    # (see https://stackoverflow.com/questions/53284762/nosuchmoduleerror-cant-load-plugin-sqlalchemy-dialectssnowflake)
    registry.register("bigquery", "pybigquery.sqlalchemy_bigquery", "BigQueryDialect")
    try:
        getattr(pybigquery.sqlalchemy_bigquery, "INTEGER")
        bigquery_types_tuple = None
    except AttributeError:
        # In older versions of the pybigquery driver, types were not exported, so we use a hack
        logger.warning(
            "Old pybigquery driver version detected. Consider upgrading to 0.4.14 or later."
        )
        from collections import namedtuple

        BigQueryTypes = namedtuple(
            "BigQueryTypes", sorted(pybigquery.sqlalchemy_bigquery._type_map)
        )
        bigquery_types_tuple = BigQueryTypes(**pybigquery.sqlalchemy_bigquery._type_map)
except (ImportError, AttributeError):
    bigquery_types_tuple = None
    pybigquery = None


try:
    # SQLAlchemy does not export the "INT" type for the MS SQL Server dialect; however "INT" is supported by the engine.
    # Since SQLAlchemy exports the "INTEGER" type for the MS SQL Server dialect, alias "INT" to the "INTEGER" type.
    import sqlalchemy.dialects.mssql as mssqltypes

    try:
        getattr(mssqltypes, "INT")
    except AttributeError:
        mssqltypes.INT = mssqltypes.INTEGER
except ImportError:
    pass

try:
    import pyathena.sqlalchemy_athena
except ImportError:
    pyathena = None


class SqlAlchemyBatchReference:
    def __init__(self, engine, table_name=None, schema=None, query=None):
        self._engine = engine
        if table_name is None and query is None:
            raise ValueError("Table_name or query must be specified")

        self._table_name = table_name
        self._schema = schema
        self._query = query

    def get_init_kwargs(self):
        if self._table_name and self._query:
            # This is allowed in BigQuery where a temporary table name must be provided *with* the
            # custom sql to execute.
            kwargs = {
                "engine": self._engine,
                "table_name": self._table_name,
                "custom_sql": self._query,
            }
        elif self._table_name:
            kwargs = {"engine": self._engine, "table_name": self._table_name}
        else:
            kwargs = {"engine": self._engine, "custom_sql": self._query}
        if self._schema:
            kwargs["schema"] = self._schema

        return kwargs


class MetaSqlAlchemyDataset(Dataset):
    def __init__(self, *args, **kwargs):
        super().__init__(*args, **kwargs)

    @classmethod
    def column_map_expectation(cls, func):
        """For SqlAlchemy, this decorator allows individual column_map_expectations to simply return the filter
        that describes the expected condition on their data.

        The decorator will then use that filter to obtain unexpected elements, relevant counts, and return the formatted
        object.
        """
        argspec = inspect.getfullargspec(func)[0][1:]

        @cls.expectation(argspec)
        @wraps(func)
        def inner_wrapper(
            self, column, mostly=None, result_format=None, *args, **kwargs
        ):
            if self.batch_kwargs.get("use_quoted_name"):
                column = quoted_name(column, quote=True)
            if result_format is None:
                result_format = self.default_expectation_args["result_format"]

            result_format = parse_result_format(result_format)

            if result_format["result_format"] == "COMPLETE":
                warnings.warn(
                    "Setting result format to COMPLETE for a SqlAlchemyDataset can be dangerous because it will not limit the number of returned results."
                )
                unexpected_count_limit = None
            else:
                unexpected_count_limit = result_format["partial_unexpected_count"]

            expected_condition: BinaryExpression = func(self, column, *args, **kwargs)

            # Added to prepare for when an ignore_values argument is added to the expectation
            ignore_values: list = [None]
            if func.__name__ in [
                "expect_column_values_to_not_be_null",
                "expect_column_values_to_be_null",
            ]:
                ignore_values = []
                # Counting the number of unexpected values can be expensive when there is a large
                # number of np.nan values.
                # This only happens on expect_column_values_to_not_be_null expectations.
                # Since there is no reason to look for most common unexpected values in this case,
                # we will instruct the result formatting method to skip this step.
                result_format["partial_unexpected_count"] = 0

            ignore_values_conditions: List[BinaryExpression] = []
            if (
                len(ignore_values) > 0
                and None not in ignore_values
                or len(ignore_values) > 1
                and None in ignore_values
            ):
                ignore_values_conditions += [
                    sa.column(column).in_(
                        [val for val in ignore_values if val is not None]
                    )
                ]
            if None in ignore_values:
                ignore_values_conditions += [sa.column(column).is_(None)]

            ignore_values_condition: BinaryExpression
            if len(ignore_values_conditions) > 1:
                ignore_values_condition = sa.or_(*ignore_values_conditions)
            elif len(ignore_values_conditions) == 1:
                ignore_values_condition = ignore_values_conditions[0]
            else:
                ignore_values_condition = BinaryExpression(
                    sa.literal(False), sa.literal(True), custom_op("=")
                )

            count_query: Select
            if self.sql_engine_dialect.name.lower() == "mssql":
                count_query = self._get_count_query_mssql(
                    expected_condition=expected_condition,
                    ignore_values_condition=ignore_values_condition,
                )
            else:
                count_query = self._get_count_query_generic_sqlalchemy(
                    expected_condition=expected_condition,
                    ignore_values_condition=ignore_values_condition,
                )

            count_results: dict = dict(self.engine.execute(count_query).fetchone())

            # Handle case of empty table gracefully:
            if (
                "element_count" not in count_results
                or count_results["element_count"] is None
            ):
                count_results["element_count"] = 0
            if "null_count" not in count_results or count_results["null_count"] is None:
                count_results["null_count"] = 0
            if (
                "unexpected_count" not in count_results
                or count_results["unexpected_count"] is None
            ):
                count_results["unexpected_count"] = 0

            # Some engines may return Decimal from count queries (lookin' at you MSSQL)
            # Convert to integers
            count_results["element_count"] = int(count_results["element_count"])
            count_results["null_count"] = int(count_results["null_count"])
            count_results["unexpected_count"] = int(count_results["unexpected_count"])

            # limit doesn't compile properly for oracle so we will append rownum to query string later
            if self.engine.dialect.name.lower() == "oracle":
                raw_query = (
                    sa.select([sa.column(column)])
                    .select_from(self._table)
                    .where(
                        sa.and_(
                            sa.not_(expected_condition),
                            sa.not_(ignore_values_condition),
                        )
                    )
                )
                query = str(
                    raw_query.compile(
                        self.engine, compile_kwargs={"literal_binds": True}
                    )
                )
                query += "\nAND ROWNUM <= %d" % unexpected_count_limit
            else:
                query = (
                    sa.select([sa.column(column)])
                    .select_from(self._table)
                    .where(
                        sa.and_(
                            sa.not_(expected_condition),
                            sa.not_(ignore_values_condition),
                        )
                    )
                    .limit(unexpected_count_limit)
                )
            unexpected_query_results = self.engine.execute(query)

            nonnull_count: int = (
                count_results["element_count"] - count_results["null_count"]
            )

            if "output_strftime_format" in kwargs:
                output_strftime_format = kwargs["output_strftime_format"]
                maybe_limited_unexpected_list = []
                for x in unexpected_query_results.fetchall():
                    if isinstance(x[column], str):
                        col = parse(x[column])
                    else:
                        col = x[column]
                    maybe_limited_unexpected_list.append(
                        datetime.strftime(col, output_strftime_format)
                    )
            else:
                maybe_limited_unexpected_list = [
                    x[column] for x in unexpected_query_results.fetchall()
                ]

            success_count = nonnull_count - count_results["unexpected_count"]
            success, percent_success = self._calc_map_expectation_success(
                success_count, nonnull_count, mostly
            )

            return_obj = self._format_map_output(
                result_format,
                success,
                count_results["element_count"],
                nonnull_count,
                count_results["unexpected_count"],
                maybe_limited_unexpected_list,
                None,
            )

            if func.__name__ in [
                "expect_column_values_to_not_be_null",
                "expect_column_values_to_be_null",
            ]:
                # These results are unnecessary for the above expectations
                del return_obj["result"]["unexpected_percent_nonmissing"]
                del return_obj["result"]["missing_count"]
                del return_obj["result"]["missing_percent"]
                try:
                    del return_obj["result"]["partial_unexpected_counts"]
                    del return_obj["result"]["partial_unexpected_list"]
                except KeyError:
                    pass

            return return_obj

        inner_wrapper.__name__ = func.__name__
        inner_wrapper.__doc__ = func.__doc__

        return inner_wrapper

    def _get_count_query_mssql(
        self,
        expected_condition: BinaryExpression,
        ignore_values_condition: BinaryExpression,
    ) -> Select:
        # mssql expects all temporary table names to have a prefix '#'
        temp_table_name: str = f"#ge_tmp_{str(uuid.uuid4())[:8]}"

        with self.engine.begin():
            metadata: sa.MetaData = sa.MetaData(self.engine)
            temp_table_obj: sa.Table = sa.Table(
                temp_table_name,
                metadata,
                sa.Column("condition", sa.Integer, primary_key=False, nullable=False),
            )
            temp_table_obj.create(self.engine, checkfirst=True)

            count_case_statement: List[sa.sql.elements.Label] = [
                sa.case(
                    [
                        (
                            sa.and_(
                                sa.not_(expected_condition),
                                sa.not_(ignore_values_condition),
                            ),
                            1,
                        )
                    ],
                    else_=0,
                ).label("condition")
            ]
            inner_case_query: sa.sql.dml.Insert = temp_table_obj.insert().from_select(
                count_case_statement,
                sa.select(count_case_statement).select_from(self._table),
            )
            self.engine.execute(inner_case_query)

        element_count_query: Select = (
            sa.select(
                [
                    sa.func.count().label("element_count"),
                    sa.func.sum(sa.case([(ignore_values_condition, 1)], else_=0)).label(
                        "null_count"
                    ),
                ]
            )
            .select_from(self._table)
            .alias("ElementAndNullCountsSubquery")
        )

        unexpected_count_query: Select = (
            sa.select(
                [
                    sa.func.sum(sa.column("condition")).label("unexpected_count"),
                ]
            )
            .select_from(temp_table_obj)
            .alias("UnexpectedCountSubquery")
        )

        count_query: Select = sa.select(
            [
                element_count_query.c.element_count,
                element_count_query.c.null_count,
                unexpected_count_query.c.unexpected_count,
            ]
        )

        return count_query

    def _get_count_query_generic_sqlalchemy(
        self,
        expected_condition: BinaryExpression,
        ignore_values_condition: BinaryExpression,
    ) -> Select:
        return sa.select(
            [
                sa.func.count().label("element_count"),
                sa.func.sum(sa.case([(ignore_values_condition, 1)], else_=0)).label(
                    "null_count"
                ),
                sa.func.sum(
                    sa.case(
                        [
                            (
                                sa.and_(
                                    sa.not_(expected_condition),
                                    sa.not_(ignore_values_condition),
                                ),
                                1,
                            )
                        ],
                        else_=0,
                    )
                ).label("unexpected_count"),
            ]
        ).select_from(self._table)


class SqlAlchemyDataset(MetaSqlAlchemyDataset):
    """


    --ge-feature-maturity-info--

        id: validation_engine_sqlalchemy
        title: Validation Engine - SQLAlchemy
        icon:
        short_description: Use SQLAlchemy to validate data in a database
        description: Use SQLAlchemy to validate data in a database
        how_to_guide_url: https://docs.greatexpectations.io/en/latest/how_to_guides/creating_batches/how_to_load_a_database_table_or_a_query_result_as_a_batch.html
        maturity: Production
        maturity_details:
            api_stability: High
            implementation_completeness: Moderate (temp table handling/permissions not universal)
            unit_test_coverage: High
            integration_infrastructure_test_coverage: N/A
            documentation_completeness:  Minimal (none)
            bug_risk: Low

    --ge-feature-maturity-info--"""

    @classmethod
    def from_dataset(cls, dataset=None):
        if isinstance(dataset, SqlAlchemyDataset):
            return cls(table_name=str(dataset._table.name), engine=dataset.engine)
        else:
            raise ValueError("from_dataset requires a SqlAlchemy dataset")

    def __init__(
        self,
        table_name=None,
        engine=None,
        connection_string=None,
        custom_sql=None,
        schema=None,
        *args,
        **kwargs,
    ):
        if custom_sql and not table_name:
            # NOTE: Eugene 2020-01-31: @James, this is a not a proper fix, but without it the "public" schema
            # was used for a temp table and raising an error
            schema = None
            table_name = f"ge_tmp_{str(uuid.uuid4())[:8]}"
            # mssql expects all temporary table names to have a prefix '#'
            if engine.dialect.name.lower() == "mssql":
                table_name = f"#{table_name}"
            self.generated_table_name = table_name
        else:
            self.generated_table_name = None

        if table_name is None:
            raise ValueError("No table_name provided.")

        if engine is None and connection_string is None:
            raise ValueError("Engine or connection_string must be provided.")

        if engine is not None:
            self.engine = engine
        else:
            try:
                self.engine = sa.create_engine(connection_string)
            except Exception as err:
                # Currently we do no error handling if the engine doesn't work out of the box.
                raise err
        if self.engine.dialect.name.lower() == "bigquery":
            # In BigQuery the table name is already qualified with its schema name
            self.project_id = kwargs['batch_kwargs']['project_id']
            self._table = sa.Table(table_name, sa.MetaData(), schema=None)
            temp_table_schema_name = None
        else:
            try:
                # use the schema name configured for the datasource
                temp_table_schema_name = self.engine.url.query.get("schema")
            except AttributeError as err:
                # sqlite/mssql dialects use a Connection object instead of Engine and override self.engine
                # retrieve the schema from the Connection object i.e. self.engine
                conn_object = self.engine
                temp_table_schema_name = conn_object.engine.url.query.get("schema")

            self._table = sa.Table(table_name, sa.MetaData(), schema=schema)
        # Get the dialect **for purposes of identifying types**
        dialect_name: str = self.engine.dialect.name.lower()
        if dialect_name in [
            "postgresql",
            "mysql",
            "sqlite",
            "oracle",
            "mssql",
            "hive"
        ]:
            # These are the officially included and supported dialects by sqlalchemy
            self.dialect = import_library_module(
                module_name="sqlalchemy.dialects." + self.engine.dialect.name
            )
        elif dialect_name == "snowflake":
            self.dialect = import_library_module(
                module_name="snowflake.sqlalchemy.snowdialect"
            )
        elif dialect_name == "redshift":
            self.dialect = import_library_module(
                module_name="sqlalchemy_redshift.dialect"
            )
        elif dialect_name == "bigquery":
            self.dialect = import_library_module(
                module_name="pybigquery.sqlalchemy_bigquery"
            )
        elif dialect_name == "awsathena":
            self.dialect = import_library_module(
                module_name="pyathena.sqlalchemy_athena"
            )
        elif dialect_name == b"hive":
            self.dialect = import_library_module(
                module_name="pyhive.sqlalchemy_hive"
            )
        else:
            self.dialect = None

        if engine and engine.dialect.name.lower() in ["sqlite", "mssql", "snowflake", "hive"]:
            # sqlite/mssql/snowflake temp tables only persist within a connection so override the engine
            self.database_name = self.engine.url.database
            self.engine = engine.connect()

        if schema is not None and custom_sql is not None:
            # temporary table will be written to temp schema, so don't allow
            # a user-defined schema
            # NOTE: 20200306 - JPC - Previously, this would disallow both custom_sql (a query) and a schema, but
            # that is overly restrictive -- snowflake could have had a schema specified, for example, in which to create
            # a temporary table.
            # raise ValueError("Cannot specify both schema and custom_sql.")
            pass

        if custom_sql is not None and self.engine.dialect.name.lower() == "bigquery":
            if (
                self.generated_table_name is not None
                and self.engine.dialect.dataset_id is None
            ):
                raise ValueError(
                    "No BigQuery dataset specified. Use bigquery_temp_table batch_kwarg or a specify a "
                    "default dataset in engine url"
                )

        if custom_sql:
            self.create_temporary_table(
                table_name, custom_sql, schema_name=temp_table_schema_name
          )

            if self.generated_table_name is not None:
                if self.engine.dialect.name.lower() == "bigquery":
                    logger.warning(
                        "Created permanent table {table_name}".format(
                            table_name=table_name
                        )
                    )
                if self.engine.dialect.name.lower() == "awsathena":
                    logger.warning(
                        "Created permanent table default.{table_name}".format(
                            table_name=table_name
                        )
                    )

        try:
            insp = reflection.Inspector.from_engine(self.engine)
            self.columns = insp.get_columns(table_name, schema=schema)
        except KeyError:
            # we will get a KeyError for temporary tables, since
            # reflection will not find the temporary schema
            self.columns = self.column_reflection_fallback()

        # Use fallback because for mssql reflection doesn't throw an error but returns an empty list
        if len(self.columns) == 0:
            self.columns = self.column_reflection_fallback()

        # Only call super once connection is established and table_name and columns known to allow autoinspection
        super().__init__(*args, **kwargs)

    @property
    def sql_engine_dialect(self) -> DefaultDialect:
        return self.engine.dialect

    def attempt_allowing_relative_error(self):
        detected_redshift: bool = sqlalchemy_redshift is not None and check_sql_engine_dialect(
            actual_sql_engine_dialect=self.sql_engine_dialect,
            candidate_sql_engine_dialect=sqlalchemy_redshift.dialect.RedshiftDialect,
        )
        # noinspection PyTypeChecker
        detected_psycopg2: bool = (
            sqlalchemy_psycopg2 is not None
            and check_sql_engine_dialect(
                actual_sql_engine_dialect=self.sql_engine_dialect,
                candidate_sql_engine_dialect=sqlalchemy_psycopg2.PGDialect_psycopg2,
            )
        )
        return detected_redshift or detected_psycopg2

    def head(self, n=5):
        """Returns a *PandasDataset* with the first *n* rows of the given Dataset"""

        try:
            df = next(
                pd.read_sql_table(
                    table_name=self._table.name,
                    schema=self._table.schema,
                    con=self.engine,
                    chunksize=n,
                )
            )
        except (ValueError, NotImplementedError):
            # it looks like MetaData that is used by pd.read_sql_table
            # cannot work on a temp table.
            # If it fails, we are trying to get the data using read_sql
            head_sql_str = "select * from "
            if self._table.schema and self.engine.dialect.name.lower() != "bigquery":
                head_sql_str += self._table.schema + "." + self._table.name
            elif self.engine.dialect.name.lower() == "bigquery":
                head_sql_str += "`" + self._table.name + "`"
            else:
                head_sql_str += self._table.name
            head_sql_str += f" limit {n:d}"

            # Limit is unknown in mssql! Use top instead!
            if self.engine.dialect.name.lower() == "mssql":
                head_sql_str = "select top({n}) * from {table}".format(
                    n=n, table=self._table.name
                )

            # Limit doesn't work in oracle either
            if self.engine.dialect.name.lower() == "oracle":
                head_sql_str = "select * from {table} WHERE ROWNUM <= {n}".format(
                    table=self._table.name, n=n
                )

            df = pd.read_sql(head_sql_str, con=self.engine)
        except StopIteration:
            df = pd.DataFrame(columns=self.get_table_columns())

        return PandasDataset(
            df,
            expectation_suite=self.get_expectation_suite(
                discard_failed_expectations=False,
                discard_result_format_kwargs=False,
                discard_catch_exceptions_kwargs=False,
                discard_include_config_kwargs=False,
            ),
        )

    def get_row_count(self, table_name=None):
        if table_name is None:
            table_name = self._table
        else:
            table_name = sa.table(table_name)
        count_query = sa.select([sa.func.count()]).select_from(table_name)
        return int(self.engine.execute(count_query).scalar())

    def get_column_count(self):
        return len(self.columns)

    def get_table_columns(self) -> List[str]:
        return [col["name"] for col in self.columns]

    def get_column_nonnull_count(self, column):
        ignore_values = [None]
        count_query = sa.select(
            [
                sa.func.count().label("element_count"),
                sa.func.sum(
                    sa.case(
                        [
                            (
                                sa.or_(
                                    sa.column(column).in_(ignore_values),
                                    # Below is necessary b/c sa.in_() uses `==` but None != None
                                    # But we only consider this if None is actually in the list of ignore values
                                    sa.column(column).is_(None)
                                    if None in ignore_values
                                    else False,
                                ),
                                1,
                            )
                        ],
                        else_=0,
                    )
                ).label("null_count"),
            ]
        ).select_from(self._table)
        count_results = dict(self.engine.execute(count_query).fetchone())
        element_count = int(count_results.get("element_count") or 0)
        null_count = int(count_results.get("null_count") or 0)
        return element_count - null_count

    def get_column_sum(self, column):
        return convert_to_json_serializable(
            self.engine.execute(
                sa.select([sa.func.sum(sa.column(column))]).select_from(self._table)
            ).scalar()
        )

    def get_column_max(self, column, parse_strings_as_datetimes=False):
        if parse_strings_as_datetimes:
            raise NotImplementedError
        return convert_to_json_serializable(
            self.engine.execute(
                sa.select([sa.func.max(sa.column(column))]).select_from(self._table)
            ).scalar()
        )

    def get_column_min(self, column, parse_strings_as_datetimes=False):
        if parse_strings_as_datetimes:
            raise NotImplementedError
        return convert_to_json_serializable(
            self.engine.execute(
                sa.select([sa.func.min(sa.column(column))]).select_from(self._table)
            ).scalar()
        )

    def get_column_value_counts(self, column, sort="value", collate=None):
        if sort not in ["value", "count", "none"]:
            raise ValueError("sort must be either 'value', 'count', or 'none'")

        query = (
            sa.select(
                [
                    sa.column(column).label("value"),
                    sa.func.count(sa.column(column)).label("count"),
                ]
            )
            .where(sa.column(column) != None)
            .group_by(sa.column(column))
        )
        if sort == "value":
            # NOTE: depending on the way the underlying database collates columns,
            # ordering can vary. postgresql collate "C" matches default sort
            # for python and most other systems, but is not universally supported,
            # so we use the default sort for the system, unless specifically overridden
            if collate is not None:
                query = query.order_by(sa.column(column).collate(collate))
            else:
                query = query.order_by(sa.column(column))
        elif sort == "count":
            query = query.order_by(sa.column("count").desc())
        results = self.engine.execute(query.select_from(self._table)).fetchall()
        series = pd.Series(
            [row[1] for row in results],
            index=pd.Index(data=[row[0] for row in results], name="value"),
            name="count",
        )
        return series

    def get_column_mean(self, column):
        # column * 1.0 needed for correct calculation of avg in MSSQL
        return convert_to_json_serializable(
            self.engine.execute(
                sa.select([sa.func.avg(sa.column(column) * 1.0)]).select_from(
                    self._table
                )
            ).scalar()
        )

    def get_column_unique_count(self, column):
        return convert_to_json_serializable(
            self.engine.execute(
                sa.select(
                    [sa.func.count(sa.func.distinct(sa.column(column)))]
                ).select_from(self._table)
            ).scalar()
        )

    def get_column_median(self, column):
        # AWS Athena and presto have an special function that can be used to retrieve the median
        if self.sql_engine_dialect.name.lower() == "awsathena":
            element_values = self.engine.execute(
                f"SELECT approx_percentile({column},  0.5) FROM {self._table}"
            )
            return convert_to_json_serializable(element_values.fetchone()[0])
        else:

            nonnull_count = self.get_column_nonnull_count(column)
            element_values = self.engine.execute(
                sa.select([sa.column(column)])
                .order_by(sa.column(column))
                .where(sa.column(column) != None)
                .offset(max(nonnull_count // 2 - 1, 0))
                .limit(2)
                .select_from(self._table)
            )

            column_values = list(element_values.fetchall())

            if len(column_values) == 0:
                column_median = None
            elif nonnull_count % 2 == 0:
                # An even number of column values: take the average of the two center values
                column_median = (
                        float(
                            column_values[0][0]
                            + column_values[1][0]  # left center value  # right center value
                        )
                        / 2.0
                )  # Average center values
            else:
                # An odd number of column values, we can just take the center value
                column_median = column_values[1][0]  # True center value

            return convert_to_json_serializable(column_median)

    def get_column_quantiles(
        self, column: str, quantiles: Iterable, allow_relative_error: bool = False
    ) -> list:
        if self.sql_engine_dialect.name.lower() == "mssql":
            return self._get_column_quantiles_mssql(column=column, quantiles=quantiles)
        elif self.sql_engine_dialect.name.lower() == "awsathena":
            return self._get_column_quantiles_awsathena(
                column=column, quantiles=quantiles
            )
        elif self.sql_engine_dialect.name.lower() == "bigquery":
            return self._get_column_quantiles_bigquery(
                column=column, quantiles=quantiles
            )
        elif self.sql_engine_dialect.name.lower() == "mysql":
            return self._get_column_quantiles_mysql(column=column, quantiles=quantiles)
        elif self.sql_engine_dialect.name.lower() == "snowflake":
            # NOTE: 20201216 - JPC - snowflake has a representation/precision limitation
            # in its percentile_disc implementation that causes an error when we do
            # not round. It is unclear to me *how* the call to round affects the behavior --
            # the binary representation should be identical before and after, and I do
            # not observe a type difference. However, the issue is replicable in the
            # snowflake console and directly observable in side-by-side comparisons with
            # and without the call to round()
            quantiles = [round(x, 10) for x in quantiles]
            return self._get_column_quantiles_generic_sqlalchemy(
                column=column,
                quantiles=quantiles,
                allow_relative_error=allow_relative_error,
            )
        else:
            return convert_to_json_serializable(
                self._get_column_quantiles_generic_sqlalchemy(
                    column=column,
                    quantiles=quantiles,
                    allow_relative_error=allow_relative_error,
                )
            )

    @classmethod
    def _treat_quantiles_exception(cls, pe):
        exception_message: str = "An SQL syntax Exception occurred."
        exception_traceback: str = traceback.format_exc()
        exception_message += (
            f'{type(pe).__name__}: "{str(pe)}".  Traceback: "{exception_traceback}".'
        )
        logger.error(exception_message)
        raise pe

    def _get_column_quantiles_mssql(self, column: str, quantiles: Iterable) -> list:
        # mssql requires over(), so we add an empty over() clause
        selects: List[WithinGroup] = [
            sa.func.percentile_disc(quantile)
            .within_group(sa.column(column).asc())
            .over()
            for quantile in quantiles
        ]
        quantiles_query: Select = sa.select(selects).select_from(self._table)

        try:
            quantiles_results: Row = self.engine.execute(quantiles_query).fetchone()
            return list(quantiles_results)
        except ProgrammingError as pe:
            self._treat_quantiles_exception(pe)

    def _get_column_quantiles_awsathena(self, column: str, quantiles: Iterable) -> list:
        import ast

        quantiles_list = list(quantiles)
        quantiles_query = (
            f"SELECT approx_percentile({column}, ARRAY{str(quantiles_list)}) as quantiles "
            f"from (SELECT {column} from {self._table})"
        )
        try:
            quantiles_results = self.engine.execute(quantiles_query).fetchone()[0]
            quantiles_results_list = ast.literal_eval(quantiles_results)
            return quantiles_results_list

        except ProgrammingError as pe:
            self._treat_quantiles_exception(pe)

    def _get_column_quantiles_bigquery(self, column: str, quantiles: Iterable) -> list:
        # BigQuery does not support "WITHIN", so we need a special case for it
        selects: List[WithinGroup] = [
            sa.func.percentile_disc(sa.column(column), quantile).over()
            for quantile in quantiles
        ]
        quantiles_query: Select = sa.select(selects).select_from(self._table)

        try:
            quantiles_results = self.engine.execute(quantiles_query).fetchone()
            return list(quantiles_results)
        except ProgrammingError as pe:
            self._treat_quantiles_exception(pe)

    def _get_column_quantiles_mysql(self, column: str, quantiles: Iterable) -> list:
        # MySQL does not support "percentile_disc", so we implement it as a compound query.
        # Please see https://stackoverflow.com/questions/19770026/calculate-percentile-value-using-mysql for reference.
        percent_rank_query: CTE = (
            sa.select(
                [
                    sa.column(column),
                    sa.cast(
                        sa.func.percent_rank().over(order_by=sa.column(column).asc()),
                        sa.dialects.mysql.DECIMAL(18, 15),
                    ).label("p"),
                ]
            )
            .order_by(sa.column("p").asc())
            .select_from(self._table)
            .cte("t")
        )

        selects: List[WithinGroup] = []
        for idx, quantile in enumerate(quantiles):
            # pymysql cannot handle conversion of numpy float64 to float; convert just in case
            if np.issubdtype(type(quantile), np.float_):
                quantile = float(quantile)
            quantile_column: Label = (
                sa.func.first_value(sa.column(column))
                .over(
                    order_by=sa.case(
                        [
                            (
                                percent_rank_query.c.p
                                <= sa.cast(quantile, sa.dialects.mysql.DECIMAL(18, 15)),
                                percent_rank_query.c.p,
                            )
                        ],
                        else_=None,
                    ).desc()
                )
                .label(f"q_{idx}")
            )
            selects.append(quantile_column)
        quantiles_query: Select = (
            sa.select(selects).distinct().order_by(percent_rank_query.c.p.desc())
        )

        try:
            quantiles_results: Row = self.engine.execute(quantiles_query).fetchone()
            return list(quantiles_results)
        except ProgrammingError as pe:
            self._treat_quantiles_exception(pe)

    # Support for computing the quantiles column for PostGreSQL and Redshift is included in the same method as that for
    # the generic sqlalchemy compatible DBMS engine, because users often use the postgresql driver to connect to Redshift
    # The key functional difference is that Redshift does not support the aggregate function
    # "percentile_disc", but does support the approximate percentile_disc or percentile_cont function version instead.```
    def _get_column_quantiles_generic_sqlalchemy(
            self, column: str, quantiles: Iterable, allow_relative_error: bool
    ) -> list:
        selects: List[WithinGroup] = [
            sa.func.percentile_disc(quantile).within_group(sa.column(column).asc())
            for quantile in quantiles
        ]
        quantiles_query: Select = sa.select(selects).select_from(self._table)

        try:
            quantiles_results: Row = self.engine.execute(quantiles_query).fetchone()
            return list(quantiles_results)
        except ProgrammingError:
            # ProgrammingError: (psycopg2.errors.SyntaxError) Aggregate function "percentile_disc" is not supported;
            # use approximate percentile_disc or percentile_cont instead.
            if self.attempt_allowing_relative_error():
                # Redshift does not have a percentile_disc method, but does support an approximate version.
                sql_approx: str = get_approximate_percentile_disc_sql(
                    selects=selects, sql_engine_dialect=self.sql_engine_dialect
                )
                selects_approx: List[TextClause] = [sa.text(sql_approx)]
                quantiles_query_approx: Select = sa.select(selects_approx).select_from(
                    self._table
                )
                if allow_relative_error:
                    try:
                        quantiles_results: Row = self.engine.execute(
                            quantiles_query_approx
                        ).fetchone()
                        return list(quantiles_results)
                    except ProgrammingError as pe:
                        self._treat_quantiles_exception(pe)
                else:
                    raise ValueError(
                        f'The SQL engine dialect "{str(self.sql_engine_dialect)}" does not support computing quantiles '
                        "without approximation error; set allow_relative_error to True to allow approximate quantiles."
                    )
            else:
                raise ValueError(
                    f'The SQL engine dialect "{str(self.sql_engine_dialect)}" does not support computing quantiles with '
                    "approximation error; set allow_relative_error to False to disable approximate quantiles."
                )

    def get_column_stdev(self, column):
        if self.sql_engine_dialect.name.lower() == "mssql":
            # Note: "stdev_samp" is not a recognized built-in function name (but "stdev" does exist for "mssql").
            # This function is used to compute statistical standard deviation from sample data (per the reference in
            # https://sqlserverrider.wordpress.com/2013/03/06/standard-deviation-functions-stdev-and-stdevp-sql-server).
            res = self.engine.execute(
                sa.select([sa.func.stdev(sa.column(column))])
                    .select_from(self._table)
                    .where(sa.column(column) is not None)
            ).fetchone()
        else:
            res = self.engine.execute(
                sa.select([sa.func.stddev_samp(sa.column(column))])
                    .select_from(self._table)
                    .where(sa.column(column) is not None)
            ).fetchone()
        return float(res[0])

    def get_column_hist(self, column, bins):
        """return a list of counts corresponding to bins

        Args:
            column: the name of the column for which to get the histogram
            bins: tuple of bin edges for which to get histogram values; *must* be tuple to support caching
        """
        case_conditions = []
        idx = 0
        bins = list(bins)

        # If we have an infinite lower bound, don't express that in sql
        if (
                bins[0]
                == get_sql_dialect_floating_point_infinity_value(
            schema="api_np", negative=True
        )
        ) or (
                bins[0]
                == get_sql_dialect_floating_point_infinity_value(
            schema="api_cast", negative=True
        )
        ):
            case_conditions.append(
                sa.func.sum(
                    sa.case([(sa.column(column) < bins[idx + 1], 1)], else_=0)
                ).label("bin_" + str(idx))
            )
            idx += 1

        for idx in range(idx, len(bins) - 2):
            case_conditions.append(
                sa.func.sum(
                    sa.case(
                        [
                            (
                                sa.and_(
                                    sa.column(column) >= bins[idx],
                                    sa.column(column) < bins[idx + 1],
                                ),
                                1,
                            )
                        ],
                        else_=0,
                    )
                ).label("bin_" + str(idx))
            )

        if (
                bins[-1]
                == get_sql_dialect_floating_point_infinity_value(
            schema="api_np", negative=False
        )
        ) or (
                bins[-1]
                == get_sql_dialect_floating_point_infinity_value(
            schema="api_cast", negative=False
        )
        ):
            case_conditions.append(
                sa.func.sum(
                    sa.case([(sa.column(column) >= bins[-2], 1)], else_=0)
                ).label("bin_" + str(len(bins) - 1))
            )
        else:
            case_conditions.append(
                sa.func.sum(
                    sa.case(
                        [
                            (
                                sa.and_(
                                    sa.column(column) >= bins[-2],
                                    sa.column(column) <= bins[-1],
                                ),
                                1,
                            )
                        ],
                        else_=0,
                    )
                ).label("bin_" + str(len(bins) - 1))
            )

        query = (
            sa.select(case_conditions)
                .where(
                sa.column(column) != None,
            )
                .select_from(self._table)
        )

        # Run the data through convert_to_json_serializable to ensure we do not have Decimal types
        hist = convert_to_json_serializable(list(self.engine.execute(query).fetchone()))
        return hist

    def get_column_count_in_range(
            self, column, min_val=None, max_val=None, strict_min=False, strict_max=True
    ):
        if min_val is None and max_val is None:
            raise ValueError("Must specify either min or max value")
        if min_val is not None and max_val is not None and min_val > max_val:
            raise ValueError("Min value must be <= to max value")

        if (
                min_val
                == get_sql_dialect_floating_point_infinity_value(
            schema="api_np", negative=True
        )
        ) or (
                min_val
                == get_sql_dialect_floating_point_infinity_value(
            schema="api_cast", negative=True
        )
        ):
            min_val = get_sql_dialect_floating_point_infinity_value(
                schema=self.sql_engine_dialect.name.lower(), negative=True
            )

        if (
                min_val
                == get_sql_dialect_floating_point_infinity_value(
            schema="api_np", negative=False
        )
        ) or (
                min_val
                == get_sql_dialect_floating_point_infinity_value(
            schema="api_cast", negative=False
        )
        ):
            min_val = get_sql_dialect_floating_point_infinity_value(
                schema=self.sql_engine_dialect.name.lower(), negative=False
            )

        if (
                max_val
                == get_sql_dialect_floating_point_infinity_value(
            schema="api_np", negative=True
        )
        ) or (
                max_val
                == get_sql_dialect_floating_point_infinity_value(
            schema="api_cast", negative=True
        )
        ):
            max_val = get_sql_dialect_floating_point_infinity_value(
                schema=self.sql_engine_dialect.name.lower(), negative=True
            )

        if (
                max_val
                == get_sql_dialect_floating_point_infinity_value(
            schema="api_np", negative=False
        )
        ) or (
                max_val
                == get_sql_dialect_floating_point_infinity_value(
            schema="api_cast", negative=False
        )
        ):
            max_val = get_sql_dialect_floating_point_infinity_value(
                schema=self.sql_engine_dialect.name.lower(), negative=False
            )

        min_condition = None
        max_condition = None
        if min_val is not None:
            if strict_min:
                min_condition = sa.column(column) > min_val
            else:
                min_condition = sa.column(column) >= min_val
        if max_val is not None:
            if strict_max:
                max_condition = sa.column(column) < max_val
            else:
                max_condition = sa.column(column) <= max_val

        if min_condition is not None and max_condition is not None:
            condition = sa.and_(min_condition, max_condition)
        elif min_condition is not None:
            condition = min_condition
        else:
            condition = max_condition

        query = (
            sa.select([sa.func.count(sa.column(column))])
                .where(sa.and_(sa.column(column) != None, condition))
                .select_from(self._table)
        )

        return convert_to_json_serializable(self.engine.execute(query).scalar())

    def create_temporary_table(self, table_name, custom_sql, schema_name=None):
        """
        Create Temporary table based on sql query. This will be used as a basis for executing expectations.
        WARNING: this feature is new in v0.4.
        It hasn't been tested in all SQL dialects, and may change based on community feedback.
        :param custom_sql:
        """

        ###
        # NOTE: 20200310 - The update to support snowflake transient table creation revealed several
        # import cases that are not fully handled.
        # The snowflake-related change updated behavior to allow both custom_sql and schema to be specified. But
        # the underlying incomplete handling of schema remains.
        #
        # Several cases we need to consider:
        #
        # 1. Distributed backends (e.g. Snowflake and BigQuery) often use a `<database>.<schema>.<table>`
        # syntax, but currently we are biased towards only allowing schema.table
        #
        # 2. In the wild, we see people using several ways to declare the schema they want to use:
        # a. In the connection string, the original RFC only specifies database, but schema is supported by some
        # backends (Snowflake) as a query parameter.
        # b. As a default for a user (the equivalent of USE SCHEMA being provided at the beginning of a session)
        # c. As part of individual queries.
        #
        # 3. We currently don't make it possible to select from a table in one query, but create a temporary table in
        # another schema, except for with BigQuery and (now) snowflake, where you can specify the table name (and
        # potentially triple of database, schema, table) in the batch_kwargs.
        #
        # The SqlAlchemyDataset interface essentially predates the batch_kwargs concept and so part of what's going
        # on, I think, is a mismatch between those. I think we should rename custom_sql -> "temp_table_query" or
        # similar, for example.
        ###

        engine_dialect = self.sql_engine_dialect.name.lower()
        # handle cases where dialect.name.lower() returns a byte string (e.g. databricks)
        if isinstance(engine_dialect, bytes):
            engine_dialect = str(engine_dialect, "utf-8")
        if engine_dialect == "bigquery":
            stmt = "CREATE OR REPLACE VIEW `{table_name}` AS {custom_sql}".format(
                table_name=table_name, custom_sql=custom_sql
            )
        elif engine_dialect == "databricks":
            stmt = "CREATE OR REPLACE VIEW `{table_name}` AS {custom_sql}".format(
                table_name=table_name, custom_sql=custom_sql
            )
        elif engine_dialect == "snowflake":
            table_type = "TEMPORARY" if self.generated_table_name else "TRANSIENT"
<<<<<<< HEAD
            stmt_1 = "USE {};".format(self.database_name)
            stmt_2 = "CREATE OR REPLACE {table_type} TABLE {table_name} AS {custom_sql}".format(
                table_type=table_type, table_name=table_name,
                custom_sql=custom_sql
=======
            logger.warning("Creating temporary table %s" % table_name)
            stmt_1 = "USE {};".format(self.database_name)
            stmt_2 = "CREATE OR REPLACE {table_type} TABLE {table_name} AS {custom_sql}".format(
                    table_type=table_type, table_name=table_name,
                    custom_sql=custom_sql
>>>>>>> 642fd559
            )
        elif self.sql_engine_dialect.name == "mysql":
            # Note: We can keep the "MySQL" clause separate for clarity, even though it is the same as the generic case.
            stmt = "CREATE TEMPORARY TABLE {table_name} AS {custom_sql}".format(
                table_name=table_name, custom_sql=custom_sql
            )
        elif self.sql_engine_dialect.name == "mssql":
            # Insert "into #{table_name}" in the custom sql query right before the "from" clause
            # Split is case sensitive so detect case.
            # Note: transforming custom_sql to uppercase/lowercase has uninteded consequences (i.e., changing column names), so this is not an option!
            if "from" in custom_sql:
                strsep = "from"
            else:
                strsep = "FROM"
            custom_sqlmod = custom_sql.split(strsep, maxsplit=1)
            stmt = (
                    custom_sqlmod[0] + "into {table_name} from" + custom_sqlmod[1]
            ).format(table_name=table_name)
        elif engine_dialect == "awsathena":
            stmt = "CREATE TABLE {table_name} AS {custom_sql}".format(
                table_name=table_name, custom_sql=custom_sql
            )
        elif engine_dialect == "oracle":
            # oracle 18c introduced PRIVATE temp tables which are transient objects
            stmt_1 = "CREATE PRIVATE TEMPORARY TABLE {table_name} ON COMMIT PRESERVE DEFINITION AS {custom_sql}".format(
                table_name=table_name, custom_sql=custom_sql
            )
            # prior to oracle 18c only GLOBAL temp tables existed and only the data is transient
            # this means an empty table will persist after the db session
            stmt_2 = "CREATE GLOBAL TEMPORARY TABLE {table_name} ON COMMIT PRESERVE ROWS AS {custom_sql}".format(
                table_name=table_name, custom_sql=custom_sql
            )
        elif engine_dialect == "hive":
            stmt = 'CREATE TEMPORARY TABLE {table_name} AS {custom_sql}'.format(
                table_name=table_name, custom_sql=custom_sql
            )
        else:
            stmt = 'CREATE TEMPORARY TABLE "{table_name}" AS {custom_sql}'.format(
                table_name=table_name, custom_sql=custom_sql
            )

        if engine_dialect == "oracle":
            try:
                self.engine.execute(stmt_1)
            except DatabaseError:
                self.engine.execute(stmt_2)
        elif engine_dialect == "snowflake":
            self.engine.execute(stmt_1)
            self.engine.execute(stmt_2)
        else:
            self.engine.execute(stmt)

    def column_reflection_fallback(self):
        """If we can't reflect the table, use a query to at least get column names."""
        col_info_dict_list: List[Dict]
        if self.sql_engine_dialect.name.lower() == "mssql":
            type_module = self._get_dialect_type_module()
            # Get column names and types from the database
            # StackOverflow to the rescue: https://stackoverflow.com/a/38634368
            col_info_query: TextClause = sa.text(
                f"""
SELECT
    cols.NAME, ty.NAME
FROM
    tempdb.sys.columns AS cols
JOIN
    sys.types AS ty
ON
    cols.user_type_id = ty.user_type_id
WHERE
    object_id = OBJECT_ID('tempdb..{self._table}')
                """
            )
            col_info_tuples_list = self.engine.execute(col_info_query).fetchall()
            col_info_dict_list = [
                {"name": col_name, "type": getattr(type_module, col_type.upper())()}
                for col_name, col_type in col_info_tuples_list
            ]
        else:
            query: Select = sa.select([sa.text("*")]).select_from(self._table).limit(1)
            col_names: list = self.engine.execute(query).keys()
            col_info_dict_list = [{"name": col_name} for col_name in col_names]
        return col_info_dict_list

    ###
    ###
    ###
    #
    # Table Expectation Implementations
    #
    ###
    ###
    ###

    # noinspection PyUnusedLocal
    @DocInherit
    @MetaSqlAlchemyDataset.expectation(["other_table_name"])
    def expect_table_row_count_to_equal_other_table(
            self,
            other_table_name,
            result_format=None,
            include_config=True,
            catch_exceptions=None,
            meta=None,
    ):
        """Expect the number of rows in this table to equal the number of rows in a different table.

        expect_table_row_count_to_equal is a :func:`expectation \
        <data_profiler.data_asset.data_asset.DataAsset.expectation>`, not a
        ``column_map_expectation`` or ``column_aggregate_expectation``.

        Args:
            other_table_name (str): \
                The name of the other table to which to compare.

        Other Parameters:
            result_format (string or None): \
                Which output mode to use: `BOOLEAN_ONLY`, `BASIC`, `COMPLETE`, or `SUMMARY`.
                For more detail, see :ref:`result_format <result_format>`.
            include_config (boolean): \
                If True, then include the expectation config as part of the result object. \
                For more detail, see :ref:`include_config`.
            catch_exceptions (boolean or None): \
                If True, then catch exceptions and include them as part of the result object. \
                For more detail, see :ref:`catch_exceptions`.
            meta (dict or None): \
                A JSON-serializable dictionary (nesting allowed) that will be included in the output without \
                modification. For more detail, see :ref:`meta`.

        Returns:
           An ExpectationSuiteValidationResult

            Exact fields vary depending on the values passed to :ref:`result_format <result_format>` and
            :ref:`include_config`, :ref:`catch_exceptions`, and :ref:`meta`.

        See Also:
            expect_table_row_count_to_be_between
        """
        row_count = self.get_row_count()
        other_table_row_count = self.get_row_count(table_name=other_table_name)

        return {
            "success": row_count == other_table_row_count,
            "result": {
                "observed_value": {
                    "self": row_count,
                    "other": other_table_row_count,
                }
            },
        }

    ###
    ###
    ###
    #
    # Compound Column Expectation Implementations
    #
    ###
    ###
    ###

    @DocInherit
    @MetaSqlAlchemyDataset.expectation(["column_list", "ignore_row_if"])
    def expect_compound_columns_to_be_unique(
            self,
            column_list,
            ignore_row_if="all_values_are_missing",
            result_format=None,
            row_condition=None,
            condition_parser=None,
            include_config=True,
            catch_exceptions=None,
            meta=None,
    ):
        columns = [
            sa.column(col["name"]) for col in self.columns if col["name"] in column_list
        ]
        query = (
            sa.select([sa.func.count()])
                .group_by(*columns)
                .having(sa.func.count() > 1)
                .select_from(self._table)
        )

        if ignore_row_if == "all_values_are_missing":
            query = query.where(sa.and_(*(col != None for col in columns)))
        elif ignore_row_if == "any_value_is_missing":
            query = query.where(sa.or_(*(col != None for col in columns)))
        elif ignore_row_if == "never":
            pass
        else:
            raise ValueError(
                "ignore_row_if was set to an unexpected value: %s" % ignore_row_if
            )

        unexpected_count = self.engine.execute(query).fetchone()

        if unexpected_count is None:
            # This can happen when the condition filters out all rows
            unexpected_count = 0
        else:
            unexpected_count = unexpected_count[0]

        total_count_query = sa.select([sa.func.count()]).select_from(self._table)
        total_count = self.engine.execute(total_count_query).fetchone()[0]

        if total_count > 0:
            unexpected_percent = 100.0 * unexpected_count / total_count
        else:
            # If no rows, then zero percent are unexpected.
            unexpected_percent = 0

        return {
            "success": unexpected_count == 0,
            "result": {"unexpected_percent": unexpected_percent},
        }

    ###
    ###
    ###
    #
    # Column Map Expectation Implementations
    #
    ###
    ###
    ###

    @DocInherit
    @MetaSqlAlchemyDataset.column_map_expectation
    def expect_column_values_to_be_null(
            self,
            column,
            mostly=None,
            result_format=None,
            include_config=True,
            catch_exceptions=None,
            meta=None,
    ):
        return sa.column(column) == None

    @DocInherit
    @MetaSqlAlchemyDataset.column_map_expectation
    def expect_column_values_to_not_be_null(
            self,
            column,
            mostly=None,
            result_format=None,
            include_config=True,
            catch_exceptions=None,
            meta=None,
    ):

        return sa.column(column) != None

    def _get_dialect_type_module(self):
        if self.dialect is None:
            logger.warning(
                "No sqlalchemy dialect found; relying in top-level sqlalchemy types."
            )
            return sa
        try:
            # Redshift does not (yet) export types to top level; only recognize base SA types
            if isinstance(
                    self.sql_engine_dialect, sqlalchemy_redshift.dialect.RedshiftDialect
            ):
                return self.dialect.sa
        except (TypeError, AttributeError):
            pass

        # Bigquery works with newer versions, but use a patch if we had to define bigquery_types_tuple
        try:
            if (
                    isinstance(
                        self.sql_engine_dialect,
                        pybigquery.sqlalchemy_bigquery.BigQueryDialect,
                    )
                    and bigquery_types_tuple is not None
            ):
                return bigquery_types_tuple
        except (TypeError, AttributeError):
            pass
        try:
            if (
                    isinstance(
                        self.sql_engine_dialect,
                        pyhive.sqlalchemy_hive.HiveDialect,
                    )
            ):
                return self.dialect
        except Exception as err:
<<<<<<< HEAD
            pass
=======
            logger.warning(err)
>>>>>>> 642fd559
        return self.dialect

    @DocInherit
    @DataAsset.expectation(["column", "type_", "mostly"])
    def expect_column_values_to_be_of_type(
            self,
            column,
            type_,
            mostly=None,
            result_format=None,
            include_config=True,
            catch_exceptions=None,
            meta=None,
    ):
        if mostly is not None:
            raise ValueError(
                "SqlAlchemyDataset does not support column map semantics for column types"
            )

        try:
            col_data = [col for col in self.columns if col["name"] == column][0]
            col_type = type(col_data["type"])
        except IndexError:
            raise ValueError("Unrecognized column: %s" % column)
        except KeyError:
            raise ValueError("No database type data available for column: %s" % column)

        try:
            # Our goal is to be as explicit as possible. We will match the dialect
            # if that is possible. If there is no dialect available, we *will*
            # match against a top-level SqlAlchemy type if that's possible.
            #
            # This is intended to be a conservative approach.
            #
            # In particular, we *exclude* types that would be valid under an ORM
            # such as "float" for postgresql with this approach

            if type_ is None:
                # vacuously true
                success = True
            else:
                type_module = self._get_dialect_type_module()
                potential_type = getattr(type_module, type_)
                # In the case of the PyAthena dialect we need to verify that
                # the type returned is indeed a type and not an instance.
                if not inspect.isclass(potential_type):
                    real_type = type(potential_type)
                else:
                    real_type = potential_type
                success = issubclass(col_type, real_type)
            return {"success": success, "result": {"observed_value": col_type.__name__}}

        except AttributeError:
            raise ValueError("Type not recognized by current driver: %s" % type_)

    @DocInherit
    @DataAsset.expectation(["column", "type_list", "mostly"])
    def expect_column_values_to_be_in_type_list(
            self,
            column,
            type_list,
            mostly=None,
            result_format=None,
            include_config=True,
            catch_exceptions=None,
            meta=None,
    ):
        if mostly is not None:
            raise ValueError(
                "SqlAlchemyDataset does not support column map semantics for column types"
            )

        try:
            col_data = [col for col in self.columns if col["name"] == column][0]
            col_type = type(col_data["type"])
        except IndexError:
            raise ValueError("Unrecognized column: %s" % column)
        except KeyError:
            raise ValueError("No database type data available for column: %s" % column)

        # Our goal is to be as explicit as possible. We will match the dialect
        # if that is possible. If there is no dialect available, we *will*
        # match against a top-level SqlAlchemy type.
        #
        # This is intended to be a conservative approach.
        #
        # In particular, we *exclude* types that would be valid under an ORM
        # such as "float" for postgresql with this approach

        if type_list is None:
            success = True
        else:
            types = []
            type_module = self._get_dialect_type_module()
            for type_ in type_list:
                try:
                    potential_type = getattr(type_module, type_)
                    # In the case of the PyAthena dialect we need to verify that
                    # the type returned is indeed a type and not an instance.
                    if not inspect.isclass(potential_type):
                        type_class = type(potential_type)
                    else:
                        type_class = potential_type
                    types.append(type_class)
                except AttributeError:
                    logger.debug("Unrecognized type: %s" % type_)
            if len(types) == 0:
                logger.warning(
                    "No recognized sqlalchemy types in type_list for current dialect."
                )
            types = tuple(types)
            success = issubclass(col_type, types)

        return {"success": success, "result": {"observed_value": col_type.__name__}}

    @DocInherit
    @MetaSqlAlchemyDataset.column_map_expectation
    def expect_column_values_to_be_in_set(
            self,
            column,
            value_set,
            mostly=None,
            parse_strings_as_datetimes=None,
            result_format=None,
            include_config=True,
            catch_exceptions=None,
            meta=None,
    ):
        if value_set is None:
            # vacuously true
            return True

        if parse_strings_as_datetimes:
            parsed_value_set = self._parse_value_set(value_set)
        else:
            parsed_value_set = value_set
        return sa.column(column).in_(tuple(parsed_value_set))

    @DocInherit
    @MetaSqlAlchemyDataset.column_map_expectation
    def expect_column_values_to_not_be_in_set(
            self,
            column,
            value_set,
            mostly=None,
            parse_strings_as_datetimes=None,
            result_format=None,
            include_config=True,
            catch_exceptions=None,
            meta=None,
    ):
        if parse_strings_as_datetimes:
            parsed_value_set = self._parse_value_set(value_set)
        else:
            parsed_value_set = value_set
        return sa.column(column).notin_(tuple(parsed_value_set))

    @DocInherit
    @MetaSqlAlchemyDataset.column_map_expectation
    def expect_column_values_to_be_between(
            self,
            column,
            min_value=None,
            max_value=None,
            strict_min=False,
            strict_max=False,
            allow_cross_type_comparisons=None,
            parse_strings_as_datetimes=None,
            output_strftime_format=None,
            mostly=None,
            result_format=None,
            include_config=True,
            catch_exceptions=None,
            meta=None,
    ):
        if parse_strings_as_datetimes:
            if min_value:
                min_value = parse(min_value)

            if max_value:
                max_value = parse(max_value)

        if min_value is not None and max_value is not None and min_value > max_value:
            raise ValueError("min_value cannot be greater than max_value")

        if min_value is None and max_value is None:
            raise ValueError("min_value and max_value cannot both be None")

        if min_value is None:
            if strict_max:
                return sa.column(column) < max_value
            else:
                return sa.column(column) <= max_value

        elif max_value is None:
            if strict_min:
                return sa.column(column) > min_value
            else:
                return sa.column(column) >= min_value

        else:
            if strict_min and strict_max:
                return sa.and_(
                    sa.column(column) > min_value, sa.column(column) < max_value
                )
            elif strict_min:
                return sa.and_(
                    sa.column(column) > min_value, sa.column(column) <= max_value
                )
            elif strict_max:
                return sa.and_(
                    sa.column(column) >= min_value, sa.column(column) < max_value
                )
            else:
                return sa.and_(
                    sa.column(column) >= min_value, sa.column(column) <= max_value
                )

    @DocInherit
    @MetaSqlAlchemyDataset.column_map_expectation
    def expect_column_value_lengths_to_equal(
            self,
            column,
            value,
            mostly=None,
            result_format=None,
            include_config=True,
            catch_exceptions=None,
            meta=None,
    ):
        return sa.func.length(sa.column(column)) == value

    @DocInherit
    @MetaSqlAlchemyDataset.column_map_expectation
    def expect_column_value_lengths_to_be_between(
            self,
            column,
            min_value=None,
            max_value=None,
            mostly=None,
            result_format=None,
            include_config=True,
            catch_exceptions=None,
            meta=None,
    ):

        if min_value is None and max_value is None:
            raise ValueError("min_value and max_value cannot both be None")

        # Assert that min_value and max_value are integers
        try:
            if min_value is not None and not float(min_value).is_integer():
                raise ValueError("min_value and max_value must be integers")

            if max_value is not None and not float(max_value).is_integer():
                raise ValueError("min_value and max_value must be integers")

        except ValueError:
            raise ValueError("min_value and max_value must be integers")

        if min_value is not None and max_value is not None:
            return sa.and_(
                sa.func.length(sa.column(column)) >= min_value,
                sa.func.length(sa.column(column)) <= max_value,
            )

        elif min_value is None and max_value is not None:
            return sa.func.length(sa.column(column)) <= max_value

        elif min_value is not None and max_value is None:
            return sa.func.length(sa.column(column)) >= min_value

    @MetaSqlAlchemyDataset.column_map_expectation
    def expect_column_values_to_be_unique(
            self,
            column,
            mostly=None,
            result_format=None,
            include_config=True,
            catch_exceptions=None,
            meta=None,
    ):
        # Duplicates are found by filtering a group by query
        dup_query = (
            sa.select([sa.column(column)])
                .select_from(self._table)
                .group_by(sa.column(column))
                .having(sa.func.count(sa.column(column)) > 1)
        )

        # Will - 20210126
        # This is a special case that needs to be handled for mysql, where you cannot refer to a temp_table
        # more than once in the same query. So instead of passing dup_query as-is, a second temp_table is created with
        # just the column we will be performing the expectation on, and the query is performed against it.
        if self.sql_engine_dialect.name.lower() == "mysql":
            temp_table_name = f"ge_tmp_{str(uuid.uuid4())[:8]}"
            temp_table_stmt = "CREATE TEMPORARY TABLE {new_temp_table} AS SELECT tmp.{column_name} FROM {source_table} tmp".format(
                new_temp_table=temp_table_name,
                source_table=self._table,
                column_name=column,
            )
            self.engine.execute(temp_table_stmt)
            dup_query = (
                sa.select([sa.column(column)])
                    .select_from(sa.text(temp_table_name))
                    .group_by(sa.column(column))
                    .having(sa.func.count(sa.column(column)) > 1)
            )
        return sa.column(column).notin_(dup_query)

    def _get_dialect_regex_expression(self, column, regex, positive=True):
        try:
            # postgres
            if isinstance(self.sql_engine_dialect, sa.dialects.postgresql.dialect):
                if positive:
                    return BinaryExpression(
                        sa.column(column), literal(regex), custom_op("~")
                    )
                else:
                    return BinaryExpression(
                        sa.column(column), literal(regex), custom_op("!~")
                    )
        except AttributeError:
            pass

        try:
            # redshift
            if isinstance(
                    self.sql_engine_dialect, sqlalchemy_redshift.dialect.RedshiftDialect
            ):
                if positive:
                    return BinaryExpression(
                        sa.column(column), literal(regex), custom_op("~")
                    )
                else:
                    return BinaryExpression(
                        sa.column(column), literal(regex), custom_op("!~")
                    )
        except (
                AttributeError,
                TypeError,
        ):  # TypeError can occur if the driver was not installed and so is None
            pass

        try:
            # MySQL
            if isinstance(self.sql_engine_dialect, sa.dialects.mysql.dialect):
                if positive:
                    return BinaryExpression(
                        sa.column(column), literal(regex), custom_op("REGEXP")
                    )
                else:
                    return BinaryExpression(
                        sa.column(column), literal(regex), custom_op("NOT REGEXP")
                    )
        except AttributeError:
            pass

        try:
            # Snowflake
            if isinstance(
                    self.sql_engine_dialect,
                    snowflake.sqlalchemy.snowdialect.SnowflakeDialect,
            ):
                if positive:
                    return BinaryExpression(
                        sa.column(column), literal(regex), custom_op("RLIKE")
                    )
                else:
                    return BinaryExpression(
                        sa.column(column), literal(regex), custom_op("NOT RLIKE")
                    )
        except (
                AttributeError,
                TypeError,
        ):  # TypeError can occur if the driver was not installed and so is None
            pass

        try:
            # Bigquery
            if isinstance(
                    self.sql_engine_dialect, pybigquery.sqlalchemy_bigquery.BigQueryDialect
            ):
                if positive:
                    return sa.func.REGEXP_CONTAINS(sa.column(column), literal(regex))
                else:
                    return sa.not_(
                        sa.func.REGEXP_CONTAINS(sa.column(column), literal(regex))
                    )
        except (
                AttributeError,
                TypeError,
        ):  # TypeError can occur if the driver was not installed and so is None
            pass

        return None

    @MetaSqlAlchemyDataset.column_map_expectation
    def expect_column_values_to_match_regex(
            self,
            column,
            regex,
            mostly=None,
            result_format=None,
            include_config=True,
            catch_exceptions=None,
            meta=None,
    ):
        regex_expression = self._get_dialect_regex_expression(column, regex)
        if regex_expression is None:
            logger.warning(
                "Regex is not supported for dialect %s" % str(self.sql_engine_dialect)
            )
            raise NotImplementedError

        return regex_expression

    @MetaSqlAlchemyDataset.column_map_expectation
    def expect_column_values_to_not_match_regex(
            self,
            column,
            regex,
            mostly=None,
            result_format=None,
            include_config=True,
            catch_exceptions=None,
            meta=None,
    ):
        regex_expression = self._get_dialect_regex_expression(
            column, regex, positive=False
        )
        if regex_expression is None:
            logger.warning(
                "Regex is not supported for dialect %s" % str(self.sql_engine_dialect)
            )
            raise NotImplementedError

        return regex_expression

    @MetaSqlAlchemyDataset.column_map_expectation
    def expect_column_values_to_match_regex_list(
            self,
            column,
            regex_list,
            match_on="any",
            mostly=None,
            result_format=None,
            include_config=True,
            catch_exceptions=None,
            meta=None,
    ):

        if match_on not in ["any", "all"]:
            raise ValueError("match_on must be any or all")

        if len(regex_list) == 0:
            raise ValueError("At least one regex must be supplied in the regex_list.")

        regex_expression = self._get_dialect_regex_expression(column, regex_list[0])
        if regex_expression is None:
            logger.warning(
                "Regex is not supported for dialect %s" % str(self.sql_engine_dialect)
            )
            raise NotImplementedError

        if match_on == "any":
            condition = sa.or_(
                *(
                    self._get_dialect_regex_expression(column, regex)
                    for regex in regex_list
                )
            )
        else:
            condition = sa.and_(
                *(
                    self._get_dialect_regex_expression(column, regex)
                    for regex in regex_list
                )
            )
        return condition

    @MetaSqlAlchemyDataset.column_map_expectation
    def expect_column_values_to_not_match_regex_list(
            self,
            column,
            regex_list,
            mostly=None,
            result_format=None,
            include_config=True,
            catch_exceptions=None,
            meta=None,
    ):
        if len(regex_list) == 0:
            raise ValueError("At least one regex must be supplied in the regex_list.")

        regex_expression = self._get_dialect_regex_expression(
            column, regex_list[0], positive=False
        )
        if regex_expression is None:
            logger.warning(
                "Regex is not supported for dialect %s" % str(self.sql_engine_dialect)
            )
            raise NotImplementedError

        return sa.and_(
            *(
                self._get_dialect_regex_expression(column, regex, positive=False)
                for regex in regex_list
            )
        )

    def _get_dialect_like_pattern_expression(self, column, like_pattern, positive=True):
        dialect_supported: bool = False

        try:
            # Bigquery
            if hasattr(self.sql_engine_dialect, "BigQueryDialect"):
                dialect_supported = True
        except (
                AttributeError,
                TypeError,
        ):  # TypeError can occur if the driver was not installed and so is None
            logger.debug(
                "Unable to load BigQueryDialect dialect while running _get_dialect_like_pattern_expression",
                exc_info=True,
            )
            pass

        if isinstance(
                self.sql_engine_dialect,
                (
                        sa.dialects.sqlite.dialect,
                        sa.dialects.postgresql.dialect,
                        sa.dialects.mysql.dialect,
                        sa.dialects.mssql.dialect,
                ),
        ):
            dialect_supported = True

        try:
            if isinstance(
                    self.sql_engine_dialect, sqlalchemy_redshift.dialect.RedshiftDialect
            ):
                dialect_supported = True
        except (AttributeError, TypeError):
            pass

        if dialect_supported:
            try:
                if positive:
                    return sa.column(column).like(literal(like_pattern))
                else:
                    return sa.not_(sa.column(column).like(literal(like_pattern)))
            except AttributeError:
                pass

        return None

    @MetaSqlAlchemyDataset.column_map_expectation
    def expect_column_values_to_match_like_pattern(
            self,
            column,
            like_pattern,
            mostly=None,
            result_format=None,
            include_config=True,
            catch_exceptions=None,
            meta=None,
    ):
        like_pattern_expression = self._get_dialect_like_pattern_expression(
            column, like_pattern
        )
        if like_pattern_expression is None:
            logger.warning(
                "Like patterns are not supported for dialect %s"
                % str(self.sql_engine_dialect)
            )
            raise NotImplementedError

        return like_pattern_expression

    @MetaSqlAlchemyDataset.column_map_expectation
    def expect_column_values_to_not_match_like_pattern(
            self,
            column,
            like_pattern,
            mostly=None,
            result_format=None,
            include_config=True,
            catch_exceptions=None,
            meta=None,
    ):
        like_pattern_expression = self._get_dialect_like_pattern_expression(
            column, like_pattern, positive=False
        )
        if like_pattern_expression is None:
            logger.warning(
                "Like patterns are not supported for dialect %s"
                % str(self.sql_engine_dialect)
            )
            raise NotImplementedError

        return like_pattern_expression

    @MetaSqlAlchemyDataset.column_map_expectation
    def expect_column_values_to_match_like_pattern_list(
            self,
            column,
            like_pattern_list,
            match_on="any",
            mostly=None,
            result_format=None,
            include_config=True,
            catch_exceptions=None,
            meta=None,
    ):

        if match_on not in ["any", "all"]:
            raise ValueError("match_on must be any or all")

        if len(like_pattern_list) == 0:
            raise ValueError(
                "At least one like_pattern must be supplied in the like_pattern_list."
            )

        like_pattern_expression = self._get_dialect_like_pattern_expression(
            column, like_pattern_list[0]
        )
        if like_pattern_expression is None:
            logger.warning(
                "Like patterns are not supported for dialect %s"
                % str(self.sql_engine_dialect)
            )
            raise NotImplementedError

        if match_on == "any":
            condition = sa.or_(
                *(
                    self._get_dialect_like_pattern_expression(column, like_pattern)
                    for like_pattern in like_pattern_list
                )
            )
        else:
            condition = sa.and_(
                *(
                    self._get_dialect_like_pattern_expression(column, like_pattern)
                    for like_pattern in like_pattern_list
                )
            )
        return condition

    @MetaSqlAlchemyDataset.column_map_expectation
    def expect_column_values_to_not_match_like_pattern_list(
            self,
            column,
            like_pattern_list,
            mostly=None,
            result_format=None,
            include_config=True,
            catch_exceptions=None,
            meta=None,
    ):
        if len(like_pattern_list) == 0:
            raise ValueError(
                "At least one like_pattern must be supplied in the like_pattern_list."
            )

        like_pattern_expression = self._get_dialect_like_pattern_expression(
            column, like_pattern_list[0], positive=False
        )
        if like_pattern_expression is None:
            logger.warning(
                "Like patterns are not supported for dialect %s"
                % str(self.sql_engine_dialect)
            )
            raise NotImplementedError

        return sa.and_(
            *(
                self._get_dialect_like_pattern_expression(
                    column, like_pattern, positive=False
                )
                for like_pattern in like_pattern_list
            )
        )<|MERGE_RESOLUTION|>--- conflicted
+++ resolved
@@ -83,13 +83,8 @@
     sqlalchemy_redshift = None
 try:
     import pyhive.sqlalchemy_hive
-<<<<<<< HEAD
 except (ImportError, KeyError):
     pyhive = None
-=======
-except ImportError:
-    pyhive.sqlalchemy_hive = None
->>>>>>> 642fd559
 
 try:
     import snowflake.sqlalchemy.snowdialect
@@ -1331,18 +1326,10 @@
             )
         elif engine_dialect == "snowflake":
             table_type = "TEMPORARY" if self.generated_table_name else "TRANSIENT"
-<<<<<<< HEAD
             stmt_1 = "USE {};".format(self.database_name)
             stmt_2 = "CREATE OR REPLACE {table_type} TABLE {table_name} AS {custom_sql}".format(
                 table_type=table_type, table_name=table_name,
                 custom_sql=custom_sql
-=======
-            logger.warning("Creating temporary table %s" % table_name)
-            stmt_1 = "USE {};".format(self.database_name)
-            stmt_2 = "CREATE OR REPLACE {table_type} TABLE {table_name} AS {custom_sql}".format(
-                    table_type=table_type, table_name=table_name,
-                    custom_sql=custom_sql
->>>>>>> 642fd559
             )
         elif self.sql_engine_dialect.name == "mysql":
             # Note: We can keep the "MySQL" clause separate for clarity, even though it is the same as the generic case.
@@ -1633,11 +1620,7 @@
             ):
                 return self.dialect
         except Exception as err:
-<<<<<<< HEAD
             pass
-=======
-            logger.warning(err)
->>>>>>> 642fd559
         return self.dialect
 
     @DocInherit
